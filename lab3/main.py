import numpy as np
import scipy as sp
import matplotlib.pyplot as plt

import utility

CACHE_DIR = './data/'
FIGS_DIR = './figs/'

LEGEND_OPTIONS = {'bbox_to_anchor': (0.9, 0.5), 'loc': 'center left'}
FIG_SAVE_OPTIONS = {'bbox_inches': 'tight'}

LSPACE = np.arange(8, 11)

FIELD_VALS = {'hx': -1.05, 'hz': 0.5}


@utility.cache('npy', CACHE_DIR + 'dense_H')
def make_dense_H(L, note=None):
    """
    Makes Hamiltonian in sigma_z basis as defined in Equation 8 with periodic boundary conditions.
    States are indexed in binary: 0 for spin down and 1 for spin up.
    :param L: system size.
    :param note: appeneded to filename when caching function output.
    :return: Hamiltonian with shape (2**L, 2**L).
    """
    H = np.zeros((2**L, 2**L))
    for i in range(2**L):
        # Perform a XOR between states, and states shifted by 1 bit. Make sure that last bit is set to zero.
        H[i, i] += 2 * ((i & ~(1 << L-1)) ^ (i >> 1)).bit_count() - (L-1)
        # Include the periodic term.
        H[i, i] += 2 * ((i ^ (i >> (L - 1))) % 2) - 1
        # h_z field
        H[i, i] += -1 * FIELD_VALS['hz'] * (2 * i.bit_count() - L)
        # h_x field
        flips = np.arange(L)
        H[i ^ (1 << flips), i] += -1 * FIELD_VALS['hx']
    return H


@utility.cache('npz', CACHE_DIR + 'l3_dense_eigs')
def dense_eigs(L, note=None):
    """
    Diagonalizes Hamiltonian from `make_dense_H`.
    :param L: system size.
    :param note: appended to filename when caching function output.
    :return: as a dict: list of evals, matrix with evecs as columns
    """
    print(f'finding dense evals: L={L}')
    H = make_dense_H(L, note=note)
    evals, evecs = sp.linalg.eigh(H)
    return {'evals': evals, 'evecs': evecs}


def make_xi_state(L):
    """
    Makes xi state as defined in Equation 9.
    :param L: system size.
    :return: xi state in sigma z basis.
    """
    xi_state = []
    for state in range(2**L):
        num_down = L - state.bit_count()
        xi_state.append((-1*np.sqrt(3))**num_down)
    return np.array(xi_state) / 2**L


def rebase_operator(L, op, evecs):
    """
    First, take local 2x2 operator `op` and turn it into a global 2**L x 2**L operator in sigma z basis.
    Then, change basis of global operator to energy basis using `evecs`.
    :param L: system size.
    :param op: 2x2 local operator.
    :return: 2**L x 2**L operator in energy basis
    """
    global_op = np.identity(2**(L-1))
    global_op = np.kron(op, global_op)
<<<<<<< HEAD
    return evecs.T.conj() @ global_op @ evecs, global_op


def p4_1_debug():
    for L in LSPACE:
        ham = make_dense_H(L)
        eigs = dense_eigs(L, note=f'L{L}')
        evals = eigs['evals']
        evecs = eigs['evecs']

        diagonal = evecs.T.conj() @ ham @ evecs
        diag_evals = np.diag(evals)
        print(f'is ham diagonal? {np.linalg.norm(diagonal - diag_evals)}')


def p4_1_1():
=======
    return evecs.T.conj() @ global_op @ evecs


def p4_1():
>>>>>>> b52e7ebb
    # Pauli matrices defined in a basis where first component is spin down, second component is spin up.
    ops = {
        'x': np.array([[0, 1], [1, 0]]),
        'y': np.array([[0, 1j], [-1j, 0]]),
        'z': np.array([[-1, 0], [0, 1]])
    }
    fig, axes = plt.subplots(1, 3, sharex=True, sharey=True, figsize=(15, 5))
    for L in LSPACE:
        eigs = dense_eigs(L, note=f'L{L}')
        evals = eigs['evals']
        evecs = eigs['evecs']
        t_space = np.linspace(0, 10, 100)

        xi_state = make_xi_state(L)
        # convert xi state to diagonal basis
        xi_state = evecs.T.conj() @ xi_state

        # c_m^* c_n
        coeffs = np.multiply.outer(xi_state.conj(), xi_state)

        for op_idx, op in enumerate(ops):
            Omn = rebase_operator(L, ops[op], evecs)
            eng_diff = np.add.outer(-1 * evals, evals)
            measurement = []
            # Need to loop over `t_space` in order to not run out of memory. Otherwise I would make a dim-3 array
            # for eng_diff to include time.
            for t in t_space:
                propagator = np.exp(-1j * eng_diff * t)
                measurement.append(np.sum(coeffs * propagator * Omn))

            axes[op_idx].plot(t_space, measurement, label=f'L={L}')
            axes[op_idx].set_xlabel('Time $t$')
            axes[op_idx].set_title(rf'$\mu={op}$')

    axes[0].set_ylabel(r'$\langle \sigma_1^\mu(t) \rangle$')
    handles, labels = axes[0].get_legend_handles_labels()
    fig.legend(handles, labels, **LEGEND_OPTIONS)
    fig.savefig(FIGS_DIR + 'p4_1_1.png', **FIG_SAVE_OPTIONS)


def p4_1_2():
    fig, axes = plt.subplots(1, 1, figsize=(5, 5))
    for L in LSPACE:
        eigs = dense_eigs(L, note=f'L{L}')
        evals = eigs['evals']
        beta_space = np.linspace(0, 10, 1000)

        Z_beta = np.array([np.sum(np.exp(-beta * evals)) for beta in beta_space])
        E_beta = np.array([np.sum(np.exp(-beta * evals) * evals) for beta in beta_space]) / Z_beta
        axes.plot(beta_space, E_beta, label=rf'$L={L}$')
    axes.set_xlabel(r'$\beta$')
    axes.set_ylabel(r'$E_\beta$')
    fig.legend(**LEGEND_OPTIONS)
    fig.savefig(FIGS_DIR + 'p4_1_2_E_beta.png', **FIG_SAVE_OPTIONS)


if __name__ == '__main__':
<<<<<<< HEAD
    # p4_1_1()
    p4_1_2()
=======
    p4_1()
>>>>>>> b52e7ebb
<|MERGE_RESOLUTION|>--- conflicted
+++ resolved
@@ -75,29 +75,10 @@
     """
     global_op = np.identity(2**(L-1))
     global_op = np.kron(op, global_op)
-<<<<<<< HEAD
-    return evecs.T.conj() @ global_op @ evecs, global_op
-
-
-def p4_1_debug():
-    for L in LSPACE:
-        ham = make_dense_H(L)
-        eigs = dense_eigs(L, note=f'L{L}')
-        evals = eigs['evals']
-        evecs = eigs['evecs']
-
-        diagonal = evecs.T.conj() @ ham @ evecs
-        diag_evals = np.diag(evals)
-        print(f'is ham diagonal? {np.linalg.norm(diagonal - diag_evals)}')
-
-
-def p4_1_1():
-=======
     return evecs.T.conj() @ global_op @ evecs
 
 
 def p4_1():
->>>>>>> b52e7ebb
     # Pauli matrices defined in a basis where first component is spin down, second component is spin up.
     ops = {
         'x': np.array([[0, 1], [1, 0]]),
@@ -155,9 +136,4 @@
 
 
 if __name__ == '__main__':
-<<<<<<< HEAD
-    # p4_1_1()
-    p4_1_2()
-=======
-    p4_1()
->>>>>>> b52e7ebb
+    p4_1()